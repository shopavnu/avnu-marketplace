/** @type {import('next').NextConfig} */
const nextConfig = {
  reactStrictMode: true,
  swcMinify: true,
  images: {
    domains: ['images.unsplash.com'],
  },
<<<<<<< HEAD
=======
  // Disable static generation for pages that use browser APIs
  exportPathMap: async function () {
    return {
      '/': { page: '/' },
      // Explicitly exclude problematic pages from static generation
      // These will be rendered at runtime instead
    };
  },
>>>>>>> 90b56bf2
  // Ensure admin routes are properly handled
  async rewrites() {
    return [
      {
        source: '/admin',
        destination: '/admin',
      },
      {
        source: '/admin/:path*',
        destination: '/admin/:path*',
      },
    ];
  },
}

module.exports = nextConfig<|MERGE_RESOLUTION|>--- conflicted
+++ resolved
@@ -5,8 +5,6 @@
   images: {
     domains: ['images.unsplash.com'],
   },
-<<<<<<< HEAD
-=======
   // Disable static generation for pages that use browser APIs
   exportPathMap: async function () {
     return {
@@ -15,7 +13,6 @@
       // These will be rendered at runtime instead
     };
   },
->>>>>>> 90b56bf2
   // Ensure admin routes are properly handled
   async rewrites() {
     return [
