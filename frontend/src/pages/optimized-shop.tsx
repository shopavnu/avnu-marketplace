--- conflicted
+++ resolved
@@ -1,31 +1,7 @@
 import { useState, useEffect, useRef } from "react";
 import Head from "next/head";
 import { Product } from "@/types/products";
-<<<<<<< HEAD
 import { ShopSearchResults, SearchFilters, SearchResult } from "@/types/search";
-=======
-import { SearchFilters, SearchResult } from "@/types/search";
-
-// Use our enhanced filters interface that includes all the needed properties
-type ComponentSearchFilters = EnhancedComponentFilters;
-
-// Define a custom interface for this page's search results structure
-interface PageSearchResult {
-  query: string;
-  filters: ComponentSearchFilters;
-  totalResults: number;
-  products: Product[];
-  suggestedFilters: string[];
-}
-
-// Define an enhanced component-specific filters interface
-interface EnhancedComponentFilters extends SearchFilters {
-  // Add any additional filter properties used in this component
-  brandName?: string;
-  categories?: string[];
-}
-
->>>>>>> 0ae4154d
 import SearchBar from "@/components/search/SearchBar";
 import FilterPanel from "@/components/search/FilterPanel";
 import { ConsistentProductCard } from "@/components/products";
@@ -125,14 +101,10 @@
   const [mounted, setMounted] = useState(false);
   const [searchQuery, setSearchQuery] = useState("");
   const [searchSuggestions, setSearchSuggestions] = useState<string[]>([]);
-  const [filters, setFilters] = useState<ComponentSearchFilters>({});
+  const [filters, setFilters] = useState<SearchFilters>({});
   const [recentSearches, setRecentSearches] = useState<string[]>([]);
-<<<<<<< HEAD
   
   const [searchResults, setSearchResults] = useState<ShopSearchResults>({
-=======
-  const [searchResults, setSearchResults] = useState<PageSearchResult>({
->>>>>>> 0ae4154d
     query: "",
     filters: {},
     totalResults: 0,
@@ -159,33 +131,24 @@
       );
     }
 
-<<<<<<< HEAD
-    // Apply filters if any - support both filter property formats
-    if (filters.brand && filters.brand.length > 0) {
-=======
-    // Use the ComponentSearchFilters type to access the correct properties
-    const typedFilters = filters as ComponentSearchFilters;
-
-    // Filter by brand if specified
-    if (typedFilters.brandName) {
->>>>>>> 0ae4154d
+    // Filter by brand if specified - support both formats
+    if (filters.brandName) {
       filteredProducts = filteredProducts.filter((product) =>
-        typedFilters.brandName === product.brand
+        filters.brandName === product.brand
       );
-    } else if (filters.brandName) {
+    } else if (filters.brand && filters.brand.length > 0) {
       filteredProducts = filteredProducts.filter((product) =>
-        filters.brandName === product.brand,
+        filters.brand!.includes(product.brand)
       );
     }
 
     // Filter by category if specified
-    if (typedFilters.categories && typedFilters.categories.length > 0) {
+    if (filters.categories && filters.categories.length > 0) {
       filteredProducts = filteredProducts.filter((product) =>
-        typedFilters.categories!.some((category: string) => product.categories.includes(category))
+        filters.categories!.some((category: string) => product.categories.includes(category))
       );
     }
 
-<<<<<<< HEAD
     // Support both price formats from the SearchFilters interface
     if ((filters.price?.min !== undefined || filters.price?.max !== undefined) ||
         (filters.priceRange?.min !== undefined || filters.priceRange?.max !== undefined)) {
@@ -194,14 +157,6 @@
         const price = product.price;
         const min = filters.price?.min ?? filters.priceRange?.min ?? 0;
         const max = filters.price?.max ?? filters.priceRange?.max ?? Infinity;
-=======
-    // Apply price filter if min or max is specified
-    if (typedFilters.priceRange?.min !== undefined || typedFilters.priceRange?.max !== undefined) {
-      filteredProducts = filteredProducts.filter((product) => {
-        const price = product.price;
-        const min = typedFilters.priceRange?.min ?? 0;
-        const max = typedFilters.priceRange?.max ?? Infinity;
->>>>>>> 0ae4154d
         return price >= min && price <= max;
       });
     }
@@ -249,7 +204,7 @@
   }, [setMounted]);
 
   // Simulated search function
-  const handleSearch = (query: string, newFilters: ComponentSearchFilters = {}) => {
+  const handleSearch = (query: string, newFilters: SearchFilters = {}) => {
     setSearchQuery(query);
     setFilters(newFilters);
 
@@ -420,9 +375,9 @@
             <div className="w-full md:w-64 shrink-0">
               <FilterPanel
                 filters={filters}
-                onChange={(newFilters) => {
-                  setFilters(newFilters as ComponentSearchFilters);
-                  handleSearch(searchQuery, newFilters as ComponentSearchFilters);
+                onChange={(newFilters: SearchFilters) => {
+                  setFilters(newFilters);
+                  handleSearch(searchQuery, newFilters);
                 }}
               />
             </div>
