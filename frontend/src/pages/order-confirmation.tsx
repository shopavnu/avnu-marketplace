--- conflicted
+++ resolved
@@ -3,52 +3,6 @@
 import Link from "next/link";
 import { motion } from "framer-motion";
 import { ChevronRightIcon, EnvelopeIcon, CheckCircleIcon } from "@heroicons/react/24/outline";
-<<<<<<< HEAD
-import { trackOrderCompleted } from "@/analytics/tracking";
-import { OrderDetails } from "@/components/checkout/OrderDetails";
-import { OrderSummary } from "@/components/checkout/OrderSummary";
-import { RecommendedProducts } from "@/components/products/RecommendedProducts";
-import useCart from "@/hooks/useCart"; // Corrected to default import
-
-// Define types for the order and order items
-interface OrderItemProduct {
-  id: string;
-  title: string;
-  image?: string;
-}
-
-interface OrderItemType {
-  product: OrderItemProduct;
-  price: number;
-  quantity: number;
-  vendorName?: string;
-}
-
-interface ShippingAddressType {
-  name: string;
-  street: string;
-  apartment?: string;
-  city: string;
-  state: string;
-  zip: string;
-  country: string;
-}
-
-interface OrderType {
-  id: string;
-  total: number;
-  currency: string;
-  items: OrderItemType[];
-  shippingAddress: ShippingAddressType;
-  shippingMethod: string;
-  subtotal: number;
-  shippingCost: number;
-  tax: number;
-  status?: string;
-  estimatedDelivery?: string;
-  createdAt?: string;
-  updatedAt?: string;
-=======
 import useCartStore from "@/stores/useCartStore";
 import analytics, { EventType } from "@/services/analytics";
 import {
@@ -99,19 +53,13 @@
     tax: number;
     total: number;
   };
->>>>>>> 0ae4154d
 }
 
 const OrderConfirmation = () => {
   const router = useRouter();
-<<<<<<< HEAD
-  const { items, cartTotal, clearCart, getCartForApi } = useCart();
-  const [orderNumber, setOrderNumber] = useState("");
-=======
   const { clearCart, items } = useCartStore();
   const [orderDetails, setOrderDetails] = useState<OrderDetails | null>(null);
   const [orderStatus, setOrderStatus] = useState<'processing' | 'shipped' | 'delivered' | 'complete'>('processing');
->>>>>>> 0ae4154d
 
   // Generate order details on component mount
   useEffect(() => {
@@ -126,61 +74,6 @@
       return `${prefix}${randomNum}`;
     };
 
-<<<<<<< HEAD
-    const newOrderNumber = generateOrderNumber();
-    setOrderNumber(newOrderNumber);
-
-    // Define mockOrder here to use the generated orderNumber
-    const mockOrder: OrderType = {
-      id: newOrderNumber,
-      total: cartTotal || 145.04, // Use cart total if available, else fallback
-      currency: "USD",
-      items: items.length > 0 ? items.map(item => ({
-        product: { 
-          id: item.product.id, 
-          title: item.product.title, 
-          image: item.product.image 
-        },
-        price: item.product.price, 
-        quantity: item.quantity,
-        vendorName: item.product.brand
-      })) : [
-        { product: { id: "prod_1", title: "Ceramic Vase" }, price: 45.99, quantity: 1, vendorName: "Terra & Clay" },
-        { product: { id: "prod_2", title: "Organic Cotton Throw" }, price: 39.99, quantity: 2, vendorName: "Pure Living" },
-      ],
-      shippingAddress: {
-        name: "John Doe",
-        street: "123 Main Street",
-        apartment: "Apt 4B",
-        city: "New York",
-        state: "NY",
-        zip: "10001",
-        country: "United States",
-      },
-      shippingMethod: "Standard Shipping (3-5 business days)",
-      subtotal: items.reduce((acc, item) => acc + (item.product.price * item.quantity), 0) || 125.97,
-      shippingCost: 8.99, // Example, adjust if dynamic
-      tax: (cartTotal || 145.04) * 0.08 || 10.08, // Example tax calculation
-    };
-
-    if (router.isReady && mockOrder) {
-      trackOrderCompleted({
-        orderId: mockOrder.id,
-        total: mockOrder.total,
-        currency: mockOrder.currency,
-        products: mockOrder.items.map((item) => ({
-          id: item.product.id,
-          name: item.product.title,
-          price: item.price,
-          quantity: item.quantity,
-        })),
-        cartTotal,
-        cartItems: getCartForApi().items,
-      });
-      clearCart(); // Clear the cart after order completion
-    }
-  }, [router.isReady, items, cartTotal, clearCart, getCartForApi]);
-=======
     // Format date as Month Day, Year
     const today = new Date();
     const formattedDate = today.toLocaleDateString('en-US', {
@@ -272,7 +165,6 @@
       title: 'Order Confirmation'
     });
   }, []);
->>>>>>> 0ae4154d
 
   if (!orderDetails) {
     return (
@@ -315,77 +207,6 @@
             <p className="text-gray-600 max-w-md mx-auto">
               Your order has been received and is now being processed. We've sent a confirmation email to <span className="font-medium">{orderDetails.customer.email}</span>.
             </p>
-<<<<<<< HEAD
-            <div className="mt-4 py-3 px-4 bg-gray-50 rounded-md inline-block">
-              <p className="text-sm text-gray-500">Order Number</p>
-              <p className="text-lg font-medium text-charcoal">{orderNumber}</p>
-            </div>
-          </div>
-
-          {/* Order Details & Summary using components */}
-          {orderNumber && (
-            <>
-              <OrderDetails order={{
-                id: orderNumber,
-                total: cartTotal || 145.04,
-                currency: "USD",
-                items: items.length > 0 ? items.map(item => ({
-                  product: {
-                    id: item.product.id,
-                    title: item.product.title,
-                    image: item.product.image
-                  },
-                  price: item.product.price,
-                  quantity: item.quantity,
-                  vendorName: item.product.brand
-                })) : [
-                  { product: { id: "prod_1", title: "Ceramic Vase", image: "https://images.unsplash.com/photo-1578500494198-246f612d3b3d?auto=format&fit=crop&w=800" }, price: 45.99, quantity: 1, vendorName: "Terra & Clay" },
-                  { product: { id: "prod_2", title: "Organic Cotton Throw", image: "https://images.unsplash.com/photo-1522771739844-6a9f6d5f14af?auto=format&fit=crop&w=800" }, price: 39.99, quantity: 2, vendorName: "Pure Living" },
-                ],
-                shippingAddress: { name: "John Doe", street: "123 Main Street", apartment: "Apt 4B", city: "New York", state: "NY", zip: "10001", country: "United States" },
-                shippingMethod: "Standard Shipping (3-5 business days)",
-                subtotal: items.reduce((acc, item) => acc + (item.product.price * item.quantity), 0) || 125.97,
-                shippingCost: 8.99,
-                tax: (cartTotal || 145.04) * 0.08 || 10.08,
-                status: "Processing",
-                estimatedDelivery: new Date(Date.now() + 5 * 24 * 60 * 60 * 1000).toLocaleDateString(),
-                createdAt: new Date().toISOString(),
-                updatedAt: new Date().toISOString(),
-              }} />
-              <OrderSummary order={{
-                id: orderNumber,
-                total: cartTotal || 145.04,
-                currency: "USD",
-                items: items.length > 0 ? items.map(item => ({
-                  product: {
-                    id: item.product.id,
-                    title: item.product.title,
-                    image: item.product.image
-                  },
-                  price: item.product.price,
-                  quantity: item.quantity,
-                  vendorName: item.product.brand
-                })) : [
-                  { product: { id: "prod_1", title: "Ceramic Vase", image: "https://images.unsplash.com/photo-1578500494198-246f612d3b3d?auto=format&fit=crop&w=800" }, price: 45.99, quantity: 1, vendorName: "Terra & Clay" },
-                  { product: { id: "prod_2", title: "Organic Cotton Throw", image: "https://images.unsplash.com/photo-1522771739844-6a9f6d5f14af?auto=format&fit=crop&w=800" }, price: 39.99, quantity: 2, vendorName: "Pure Living" },
-                ],
-                shippingAddress: { name: "John Doe", street: "123 Main Street", apartment: "Apt 4B", city: "New York", state: "NY", zip: "10001", country: "United States" },
-                shippingMethod: "Standard Shipping (3-5 business days)",
-                subtotal: items.reduce((acc, item) => acc + (item.product.price * item.quantity), 0) || 125.97,
-                shippingCost: 8.99,
-                tax: (cartTotal || 145.04) * 0.08 || 10.08,
-                status: "Processing",
-                estimatedDelivery: new Date(Date.now() + 5 * 24 * 60 * 60 * 1000).toLocaleDateString(),
-                createdAt: new Date().toISOString(),
-                updatedAt: new Date().toISOString(),
-              }} />
-            </>
-          )}
-
-          {/* Recommended Products */}
-          <div className="mt-12">
-            <RecommendedProducts />
-=======
             
             {/* Order Number & Date */}
             <div className="flex flex-col md:flex-row gap-4 justify-center mt-6">
@@ -450,7 +271,6 @@
                 Resend Email
               </button>
             </div>
->>>>>>> 0ae4154d
           </div>
 
           {/* Action Buttons */}
