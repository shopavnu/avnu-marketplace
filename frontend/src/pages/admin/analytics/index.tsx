import React, { useState, useEffect } from 'react';
import AdminLayout from '../../../components/admin/AdminLayout';
import AnalyticsNav from '../../../components/admin/AnalyticsNav';
<<<<<<< HEAD
=======
import GridContainer from '../../../components/analytics/GridContainer';
import GridItem from '../../../components/analytics/GridItem';
>>>>>>> ea2a6571
import {
  Box,
  Typography,
  Select,
  MenuItem,
  FormControl,
  InputLabel,
  SelectChangeEvent,
  Paper,
  CircularProgress,
  Alert,
} from '@mui/material';

const AdminAnalytics: React.FC = () => {
  // State for period selection
  const [period, setPeriod] = useState<number>(30);
  
  // State for loading and errors
  const [loading, setLoading] = useState(true);
  const [error, setError] = useState<Error | null>(null);
  
  // State for analytics data
  const [analyticsData, setAnalyticsData] = useState<any>(null);
  
  // Load mock data
  useEffect(() => {
    setLoading(true);
    
    // Simulate API call delay
    const timer = setTimeout(() => {
      try {
        // Sample mock data
        const mockData = {
          totalSessions: 45678,
          avgSessionDuration: 342, // in seconds
          avgInteractionsPerSession: 8.3,
          conversionRate: 4.5, // percentage
          clickThroughRate: 32, // percentage
          personalizationImpact: {
            clickThroughImprovement: 31, // percentage
            conversionImprovement: 36.8 // percentage
          },
          interactionTypes: [
            { type: "Product View", count: 25678 },
            { type: "Search", count: 18765 },
            { type: "Filter", count: 12543 },
            { type: "Add to Cart", count: 8765 },
            { type: "Checkout", count: 4321 }
          ],
          topQueries: [
            { query: "sustainable clothing", count: 1245 },
            { query: "organic cotton", count: 987 },
            { query: "eco-friendly", count: 876 },
            { query: "recycled materials", count: 654 },
            { query: "vegan leather", count: 543 }
          ]
        };
        
        setAnalyticsData(mockData);
        setLoading(false);
      } catch (error) {
        setError(error instanceof Error ? error : new Error('Unknown error occurred'));
        setLoading(false);
      }
    }, 1000);

    return () => clearTimeout(timer);
  }, [period]);

  // Handle loading state
  if (loading) {
    return (
      <AdminLayout title="Analytics Dashboard">
        <AnalyticsNav />
        <Box display="flex" justifyContent="center" alignItems="center" height="400px">
          <CircularProgress />
        </Box>
      </AdminLayout>
    );
  }

  // Handle error state
  if (error) {
    return (
      <AdminLayout title="Analytics Dashboard">
        <AnalyticsNav />
        <div className="bg-red-50 border border-red-200 text-red-800 rounded-lg p-4 mb-6">
          <p>Error loading analytics data. Please try again later.</p>
          <p className="text-sm mt-2">
            {error?.message || 'Unknown error'}
          </p>
        </div>
      </AdminLayout>
    );
  }
  
  // Handle no data state
  if (!analyticsData) {
    return (
      <AdminLayout title="Analytics Dashboard">
        <AnalyticsNav />
        <Box p={3}>
          <Alert severity="info">
            No analytics data available. Please try again later.
          </Alert>
        </Box>
      </AdminLayout>
    );
  }

  return (
    <AdminLayout title="Analytics Dashboard">
      <AnalyticsNav />
<<<<<<< HEAD
=======
      
>>>>>>> ea2a6571
      {/* Period selector */}
      <Box display="flex" justifyContent="flex-end" mb={3}>
        <FormControl variant="outlined" size="small" sx={{ minWidth: 120 }}>
          <InputLabel id="period-select-label">Period</InputLabel>
          <Select
            labelId="period-select-label"
            id="period-select"
            value={period.toString()}
            onChange={(e: SelectChangeEvent) => setPeriod(Number(e.target.value))}
            label="Period"
          >
            <MenuItem value={7}>Last 7 days</MenuItem>
            <MenuItem value={30}>Last 30 days</MenuItem>
            <MenuItem value={90}>Last 90 days</MenuItem>
          </Select>
        </FormControl>
      </Box>
      
      {/* Overview metrics */}
      <GridContainer spacing={3} sx={{ mb: 3 }}>
        <GridItem xs={12} sm={6} md={3}>
          <Paper sx={{ p: 3, height: '100%' }}>
            <Typography variant="subtitle2" color="textSecondary" gutterBottom>
              Total Sessions
            </Typography>
            <Typography variant="h4" color="primary">
              {analyticsData.totalSessions?.toLocaleString() || 0}
            </Typography>
          </Paper>
        </GridItem>
        <GridItem xs={12} sm={6} md={3}>
          <Paper sx={{ p: 3, height: '100%' }}>
            <Typography variant="subtitle2" color="textSecondary" gutterBottom>
              Avg. Interactions
            </Typography>
            <Typography variant="h4" color="primary">
              {analyticsData.avgInteractionsPerSession?.toFixed(1) || 0}
            </Typography>
          </Paper>
        </GridItem>
        <GridItem xs={12} sm={6} md={3}>
          <Paper sx={{ p: 3, height: '100%' }}>
            <Typography variant="subtitle2" color="textSecondary" gutterBottom>
              Avg. Session Duration
            </Typography>
            <Typography variant="h4" color="primary">
              {analyticsData.avgSessionDuration ? `${(analyticsData.avgSessionDuration / 60).toFixed(1)} min` : '0 min'}
            </Typography>
          </Paper>
        </GridItem>
        <GridItem xs={12} sm={6} md={3}>
          <Paper sx={{ p: 3, height: '100%' }}>
            <Typography variant="subtitle2" color="textSecondary" gutterBottom>
              Conversion Rate
            </Typography>
            <Typography variant="h4" color="primary">
              {analyticsData.conversionRate?.toFixed(1) || 0}%
            </Typography>
          </Paper>
        </GridItem>
      </GridContainer>
      
      {/* Personalization Impact */}
      <Paper sx={{ p: 3, mb: 3 }}>
        <Typography variant="h6" gutterBottom>
          Personalization Impact
        </Typography>
        <GridContainer spacing={3}>
          <GridItem xs={12} md={6}>
            <Box sx={{ bgcolor: '#f0f9f0', p: 2, borderRadius: 1 }}>
              <Typography variant="body2" color="textSecondary">
                Click-Through Improvement
              </Typography>
              <Typography variant="h5" color="success.main">
                +{analyticsData.personalizationImpact?.clickThroughImprovement?.toFixed(1) || 0}%
              </Typography>
              <Box sx={{ width: '100%', bgcolor: '#e0e0e0', height: 8, borderRadius: 4, mt: 1 }}>
                <Box 
                  sx={{ 
                    bgcolor: 'success.main', 
                    height: 8, 
                    borderRadius: 4,
                    width: `${Math.min(100, analyticsData.personalizationImpact?.clickThroughImprovement || 0)}%`
                  }}
                />
              </Box>
            </Box>
          </GridItem>
          <GridItem xs={12} md={6}>
            <Box sx={{ bgcolor: '#f0f9f0', p: 2, borderRadius: 1 }}>
              <Typography variant="body2" color="textSecondary">
                Conversion Improvement
              </Typography>
              <Typography variant="h5" color="success.main">
                +{analyticsData.personalizationImpact?.conversionImprovement?.toFixed(1) || 0}%
              </Typography>
              <Box sx={{ width: '100%', bgcolor: '#e0e0e0', height: 8, borderRadius: 4, mt: 1 }}>
                <Box 
                  sx={{ 
                    bgcolor: 'success.main', 
                    height: 8, 
                    borderRadius: 4,
                    width: `${Math.min(100, analyticsData.personalizationImpact?.conversionImprovement || 0)}%`
                  }}
                />
              </Box>
            </Box>
          </GridItem>
        </GridContainer>
      </Paper>
      
      {/* Interaction Types and Top Queries */}
      <GridContainer spacing={3} sx={{ mb: 3 }}>
        <GridItem xs={12} md={6}>
          <Paper sx={{ p: 3, height: '100%' }}>
            <Typography variant="h6" gutterBottom>
              Interaction Types
            </Typography>
            <Box sx={{ mt: 2 }}>
              {analyticsData.interactionTypes?.map((item: any, index: number) => (
                <Box key={index} sx={{ mb: 2 }}>
                  <Box sx={{ display: 'flex', justifyContent: 'space-between', mb: 0.5 }}>
                    <Typography variant="body2">{item.type}</Typography>
                    <Typography variant="body2">
                      {item.count.toLocaleString()}
                    </Typography>
                  </Box>
                  <Box sx={{ width: '100%', bgcolor: '#e0e0e0', height: 8, borderRadius: 4 }}>
                    <Box 
                      sx={{ 
                        bgcolor: 'primary.main', 
                        height: 8, 
                        borderRadius: 4,
                        width: `${Math.min(100, (item.count / analyticsData.totalSessions) * 100)}%`
                      }}
                    />
                  </Box>
                </Box>
              ))}
            </Box>
          </Paper>
        </GridItem>
        
        <GridItem xs={12} md={6}>
          <Paper sx={{ p: 3, height: '100%' }}>
            <Typography variant="h6" gutterBottom>
              Top Search Queries
            </Typography>
            <Box sx={{ mt: 2 }}>
              {analyticsData.topQueries?.map((item: any, index: number) => (
                <Box key={index} sx={{ mb: 2 }}>
                  <Box sx={{ display: 'flex', justifyContent: 'space-between', mb: 0.5 }}>
                    <Typography variant="body2">{item.query}</Typography>
                    <Typography variant="body2">
                      {item.count.toLocaleString()}
                    </Typography>
                  </Box>
                  <Box sx={{ width: '100%', bgcolor: '#e0e0e0', height: 8, borderRadius: 4 }}>
                    <Box 
                      sx={{ 
                        bgcolor: 'secondary.main', 
                        height: 8, 
                        borderRadius: 4,
                        width: `${Math.min(100, (item.count / (analyticsData.topQueries[0]?.count || 1)) * 100)}%`
                      }}
                    />
                  </Box>
                </Box>
              ))}
            </Box>
          </Paper>
        </GridItem>
      </GridContainer>
      
      {/* Call to Action */}
      <Paper sx={{ p: 3, mb: 3 }}>
        <Box sx={{ display: 'flex', flexDirection: { xs: 'column', md: 'row' }, justifyContent: 'space-between', alignItems: { md: 'center' } }}>
          <Box>
            <Typography variant="h6" gutterBottom>
              Need More Detailed Analytics?
            </Typography>
            <Typography variant="body2" color="textSecondary">
              Check out our performance metrics and user behavior sections for in-depth analysis.
            </Typography>
          </Box>
          <Box sx={{ mt: { xs: 2, md: 0 }, display: 'flex', gap: 2 }}>
            <Box 
              component="a" 
              href="/admin/analytics/performance-metrics"
              sx={{ 
                px: 2, 
                py: 1, 
                bgcolor: 'primary.main', 
                color: 'white', 
                borderRadius: 1,
                textDecoration: 'none',
                '&:hover': { bgcolor: 'primary.dark' }
              }}
            >
              Performance Metrics
            </Box>
            <Box 
              component="a" 
              href="/admin/analytics/user-behavior"
              sx={{ 
                px: 2, 
                py: 1, 
                border: 1,
                borderColor: 'divider',
                borderRadius: 1,
                textDecoration: 'none',
                '&:hover': { bgcolor: 'action.hover' }
              }}
            >
              User Behavior
            </Box>
          </Box>
        </Box>
      </Paper>
    </AdminLayout>
  );
};

export default AdminAnalytics;<|MERGE_RESOLUTION|>--- conflicted
+++ resolved
@@ -1,11 +1,8 @@
 import React, { useState, useEffect } from 'react';
 import AdminLayout from '../../../components/admin/AdminLayout';
 import AnalyticsNav from '../../../components/admin/AnalyticsNav';
-<<<<<<< HEAD
-=======
 import GridContainer from '../../../components/analytics/GridContainer';
 import GridItem from '../../../components/analytics/GridItem';
->>>>>>> ea2a6571
 import {
   Box,
   Typography,
@@ -119,10 +116,7 @@
   return (
     <AdminLayout title="Analytics Dashboard">
       <AnalyticsNav />
-<<<<<<< HEAD
-=======
-      
->>>>>>> ea2a6571
+      
       {/* Period selector */}
       <Box display="flex" justifyContent="flex-end" mb={3}>
         <FormControl variant="outlined" size="small" sx={{ minWidth: 120 }}>
